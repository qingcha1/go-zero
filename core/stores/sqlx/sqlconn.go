--- conflicted
+++ resolved
@@ -3,9 +3,6 @@
 import (
 	"context"
 	"database/sql"
-	"errors"
-	"regexp"
-	"strings"
 
 	"github.com/zeromicro/go-zero/core/breaker"
 	"github.com/zeromicro/go-zero/core/logx"
@@ -69,20 +66,11 @@
 	// Because CORBA doesn't support PREPARE, so we need to combine the
 	// query arguments into one string and do underlying query without arguments
 	commonSqlConn struct {
-<<<<<<< HEAD
-		driverName string
-		datasource map[string]string
-		cluster    bool
-		beginTx    beginnable
-		brk        breaker.Breaker
-		accept     func(error) bool
-=======
 		connProv connProvider
 		onError  func(error)
 		beginTx  beginnable
 		brk      breaker.Breaker
 		accept   func(error) bool
->>>>>>> 2c6b422f
 	}
 
 	connProvider func() (*sql.DB, error)
@@ -108,15 +96,8 @@
 )
 
 // NewSqlConn returns a SqlConn with given driver name and datasource.
-func NewSqlConn(driverName string, datasource map[string]string, cluster bool, opts ...SqlOption) SqlConn {
+func NewSqlConn(driverName, datasource string, opts ...SqlOption) SqlConn {
 	conn := &commonSqlConn{
-<<<<<<< HEAD
-		driverName: driverName,
-		datasource: datasource,
-		cluster:    cluster,
-		beginTx:    begin,
-		brk:        breaker.NewBreaker(),
-=======
 		connProv: func() (*sql.DB, error) {
 			return getSqlConn(driverName, datasource)
 		},
@@ -145,32 +126,12 @@
 		},
 		beginTx: begin,
 		brk:     breaker.NewBreaker(),
->>>>>>> 2c6b422f
 	}
 	for _, opt := range opts {
 		opt(conn)
 	}
 
 	return conn
-}
-
-func (db *commonSqlConn) DataSourceResp(q string, cluster bool, datasource map[string]string) (string, error) {
-	if cluster {
-		reg := regexp.MustCompile(`(?U)^.* `).FindAllString(strings.TrimSpace(q), -1)
-		if strings.ToUpper(strings.TrimSpace(reg[0])) == DefaultMatchSql {
-			if _, ok := datasource["slave"]; ok {
-				return datasource["slave"], nil
-			} else {
-				return "", errors.New("dataSource config slave error")
-			}
-		}
-	}
-
-	if _, ok := datasource["master"]; ok { //only use master
-		return datasource["master"], nil
-	} else {
-		return "", errors.New("dataSource config master error")
-	}
 }
 
 func (db *commonSqlConn) Exec(q string, args ...interface{}) (result sql.Result, err error) {
@@ -185,23 +146,10 @@
 	}()
 
 	err = db.brk.DoWithAcceptable(func() error {
-		datasource, err := db.DataSourceResp(q, db.cluster, db.datasource)
-		//logx.Infof("exec DataSourceResp data %v,%v,%v,%v", q, db.cluster, db.datasource, datasource)
-		if err != nil {
-			logInstanceError(datasource, err)
-			return err
-		}
-
 		var conn *sql.DB
-<<<<<<< HEAD
-		conn, err = getSqlConn(db.driverName, datasource)
-		if err != nil {
-			logInstanceError(datasource, err)
-=======
 		conn, err = db.connProv()
 		if err != nil {
 			db.onError(err)
->>>>>>> 2c6b422f
 			return err
 		}
 
@@ -223,22 +171,10 @@
 	}()
 
 	err = db.brk.DoWithAcceptable(func() error {
-		datasource, err := db.DataSourceResp(query, db.cluster, db.datasource)
-		if err != nil {
-			logInstanceError(datasource, err)
-			return err
-		}
-
 		var conn *sql.DB
-<<<<<<< HEAD
-		conn, err = getSqlConn(db.driverName, datasource)
-		if err != nil {
-			logInstanceError(datasource, err)
-=======
 		conn, err = db.connProv()
 		if err != nil {
 			db.onError(err)
->>>>>>> 2c6b422f
 			return err
 		}
 
@@ -355,22 +291,9 @@
 	q string, args ...interface{}) (err error) {
 	var qerr error
 	return db.brk.DoWithAcceptable(func() error {
-<<<<<<< HEAD
-		datasource, err := db.DataSourceResp(q, db.cluster, db.datasource)
-		//logx.Infof("exec DataSourceResp data %v,%v,%v,%v", q, db.cluster, db.datasource, datasource)
-		if err != nil {
-			logInstanceError(datasource, err)
-			return err
-		}
-
-		conn, err := getSqlConn(db.driverName, datasource)
-		if err != nil {
-			logInstanceError(datasource, err)
-=======
 		conn, err := db.connProv()
 		if err != nil {
 			db.onError(err)
->>>>>>> 2c6b422f
 			return err
 		}
 
