package sqlx

import (
	"context"
	"database/sql"
	"fmt"
)

type (
	beginnable func(*sql.DB) (trans, error)

	trans interface {
		Session
		Commit() error
		Rollback() error
	}

	txSession struct {
		*sql.Tx
	}
)

// NewSessionFromTx returns a Session with the given sql.Tx.
// Use it with caution, it's provided for other ORM to interact with.
func NewSessionFromTx(tx *sql.Tx) Session {
	return txSession{Tx: tx}
}

func (t txSession) Exec(q string, args ...interface{}) (sql.Result, error) {
	return t.ExecCtx(context.Background(), q, args...)
}

func (t txSession) ExecCtx(ctx context.Context, q string, args ...interface{}) (result sql.Result, err error) {
	ctx, span := startSpan(ctx, "Exec")
	defer func() {
		endSpan(span, err)
	}()

	result, err = exec(ctx, t.Tx, q, args...)

	return
}

func (t txSession) Prepare(q string) (StmtSession, error) {
	return t.PrepareCtx(context.Background(), q)
}

func (t txSession) PrepareCtx(ctx context.Context, q string) (stmtSession StmtSession, err error) {
	ctx, span := startSpan(ctx, "Prepare")
	defer func() {
		endSpan(span, err)
	}()

	stmt, err := t.Tx.PrepareContext(ctx, q)
	if err != nil {
		return nil, err
	}

	return statement{
		query: q,
		stmt:  stmt,
	}, nil
}

func (t txSession) QueryRow(v interface{}, q string, args ...interface{}) error {
	return t.QueryRowCtx(context.Background(), v, q, args...)
}

func (t txSession) QueryRowCtx(ctx context.Context, v interface{}, q string, args ...interface{}) (err error) {
	ctx, span := startSpan(ctx, "QueryRow")
	defer func() {
		endSpan(span, err)
	}()

	return query(ctx, t.Tx, func(rows *sql.Rows) error {
		return unmarshalRow(v, rows, true)
	}, q, args...)
}

func (t txSession) QueryRowPartial(v interface{}, q string, args ...interface{}) error {
	return t.QueryRowPartialCtx(context.Background(), v, q, args...)
}

func (t txSession) QueryRowPartialCtx(ctx context.Context, v interface{}, q string,
	args ...interface{}) (err error) {
	ctx, span := startSpan(ctx, "QueryRowPartial")
	defer func() {
		endSpan(span, err)
	}()

	return query(ctx, t.Tx, func(rows *sql.Rows) error {
		return unmarshalRow(v, rows, false)
	}, q, args...)
}

func (t txSession) QueryRows(v interface{}, q string, args ...interface{}) error {
	return t.QueryRowsCtx(context.Background(), v, q, args...)
}

func (t txSession) QueryRowsCtx(ctx context.Context, v interface{}, q string, args ...interface{}) (err error) {
	ctx, span := startSpan(ctx, "QueryRows")
	defer func() {
		endSpan(span, err)
	}()

	return query(ctx, t.Tx, func(rows *sql.Rows) error {
		return unmarshalRows(v, rows, true)
	}, q, args...)
}

func (t txSession) QueryRowsPartial(v interface{}, q string, args ...interface{}) error {
	return t.QueryRowsPartialCtx(context.Background(), v, q, args...)
}

func (t txSession) QueryRowsPartialCtx(ctx context.Context, v interface{}, q string,
	args ...interface{}) (err error) {
	ctx, span := startSpan(ctx, "QueryRowsPartial")
	defer func() {
		endSpan(span, err)
	}()

	return query(ctx, t.Tx, func(rows *sql.Rows) error {
		return unmarshalRows(v, rows, false)
	}, q, args...)
}

func begin(db *sql.DB) (trans, error) {
	tx, err := db.Begin()
	if err != nil {
		return nil, err
	}

	return txSession{
		Tx: tx,
	}, nil
}

<<<<<<< HEAD
func transact(db *commonSqlConn, b beginnable, fn func(Session) error) (err error) {
	datasource, err := db.DataSourceResp("", false, db.datasource)
	if err != nil {
		logInstanceError(datasource, err)
		return err
	}

	conn, err := getSqlConn(db.driverName, datasource)
	if err != nil {
		logInstanceError(datasource, err)
=======
func transact(ctx context.Context, db *commonSqlConn, b beginnable,
	fn func(context.Context, Session) error) (err error) {
	conn, err := db.connProv()
	if err != nil {
		db.onError(err)
>>>>>>> 2c6b422f
		return err
	}

	return transactOnConn(ctx, conn, b, fn)
}

func transactOnConn(ctx context.Context, conn *sql.DB, b beginnable,
	fn func(context.Context, Session) error) (err error) {
	var tx trans
	tx, err = b(conn)
	if err != nil {
		return
	}

	defer func() {
		if p := recover(); p != nil {
			if e := tx.Rollback(); e != nil {
				err = fmt.Errorf("recover from %#v, rollback failed: %w", p, e)
			} else {
				err = fmt.Errorf("recoveer from %#v", p)
			}
		} else if err != nil {
			if e := tx.Rollback(); e != nil {
				err = fmt.Errorf("transaction failed: %s, rollback failed: %w", err, e)
			}
		} else {
			err = tx.Commit()
		}
	}()

	return fn(ctx, tx)
}<|MERGE_RESOLUTION|>--- conflicted
+++ resolved
@@ -135,24 +135,11 @@
 	}, nil
 }
 
-<<<<<<< HEAD
-func transact(db *commonSqlConn, b beginnable, fn func(Session) error) (err error) {
-	datasource, err := db.DataSourceResp("", false, db.datasource)
-	if err != nil {
-		logInstanceError(datasource, err)
-		return err
-	}
-
-	conn, err := getSqlConn(db.driverName, datasource)
-	if err != nil {
-		logInstanceError(datasource, err)
-=======
 func transact(ctx context.Context, db *commonSqlConn, b beginnable,
 	fn func(context.Context, Session) error) (err error) {
 	conn, err := db.connProv()
 	if err != nil {
 		db.onError(err)
->>>>>>> 2c6b422f
 		return err
 	}
 
