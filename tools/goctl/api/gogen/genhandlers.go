package gogen

import (
	_ "embed"
	"fmt"
	"path"
	"strings"

	"github.com/zeromicro/go-zero/tools/goctl/api/spec"
	"github.com/zeromicro/go-zero/tools/goctl/config"
	"github.com/zeromicro/go-zero/tools/goctl/internal/version"
	"github.com/zeromicro/go-zero/tools/goctl/util"
	"github.com/zeromicro/go-zero/tools/goctl/util/format"
	"github.com/zeromicro/go-zero/tools/goctl/util/pathx"
	"github.com/zeromicro/go-zero/tools/goctl/vars"
)

const defaultLogicPackage = "logic"

<<<<<<< HEAD
import (
	"net/http"

	{{.ImportPackages}}
)

func {{.HandlerName}}(ctx *svc.ServiceContext) http.HandlerFunc {
	return func(w http.ResponseWriter, r *http.Request) {
		{{if .HasRequest}}var req types.{{.RequestType}}
		if err := httpx.Parse(r, &req); err != nil {
			httpx.RespJsonError(w, err)
			return
		}{{end}}

		l := logic.New{{.LogicType}}(r.Context(), ctx, r.Header)
		{{if .HasResp}}resp, {{end}}err := l.{{.Call}}({{if .HasRequest}}req{{end}})
		if err != nil {
			httpx.RespJsonError(w, err)
		} else {
			httpx.RespJson(w, nil, resp, l.Code, l.Msg, l.Version)
		}
	}
}
`

/*const handlerTemplate = `package handler

import (
	"net/http"

	{{.ImportPackages}}
)

func {{.HandlerName}}(ctx *svc.ServiceContext) http.HandlerFunc {
	return func(w http.ResponseWriter, r *http.Request) {
		{{if .HasRequest}}var req types.{{.RequestType}}
		if err := httpx.Parse(r, &req); err != nil {
			httpx.Error(w, err)
			return
		}{{end}}

		l := logic.New{{.LogicType}}(r.Context(), ctx)
		{{if .HasResp}}resp, {{end}}err := l.{{.Call}}({{if .HasRequest}}req{{end}})
		if err != nil {
			httpx.Error(w, err)
		} else {
			{{if .HasResp}}httpx.OkJson(w, resp){{else}}httpx.Ok(w){{end}}
		}
	}
}
`*/
=======
//go:embed handler.tpl
var handlerTemplate string
>>>>>>> 2c6b422f

type handlerInfo struct {
	PkgName        string
	ImportPackages string
	HandlerName    string
	RequestType    string
	LogicName      string
	LogicType      string
	Call           string
	HasResp        bool
	HasRequest     bool
	After1_1_10    bool
}

func genHandler(dir, rootPkg string, cfg *config.Config, group spec.Group, route spec.Route) error {
	handler := getHandlerName(route)
	handlerPath := getHandlerFolderPath(group, route)
	pkgName := handlerPath[strings.LastIndex(handlerPath, "/")+1:]
	logicName := defaultLogicPackage
	if handlerPath != handlerDir {
		handler = strings.Title(handler)
		logicName = pkgName
	}
	parentPkg, err := getParentPackage(dir)
	if err != nil {
		return err
	}

	return doGenToFile(dir, handler, cfg, group, route, handlerInfo{
		PkgName:        pkgName,
		ImportPackages: genHandlerImports(group, route, parentPkg),
		HandlerName:    handler,
		RequestType:    util.Title(route.RequestTypeName()),
		LogicName:      logicName,
		LogicType:      strings.Title(getLogicName(route)),
		Call:           strings.Title(strings.TrimSuffix(handler, "Handler")),
		HasResp:        len(route.ResponseTypeName()) > 0,
		HasRequest:     len(route.RequestTypeName()) > 0,
	})
}

func doGenToFile(dir, handler string, cfg *config.Config, group spec.Group,
	route spec.Route, handleObj handlerInfo) error {
	filename, err := format.FileNamingFormat(cfg.NamingFormat, handler)
	if err != nil {
		return err
	}

	return genFile(fileGenConfig{
		dir:             dir,
		subdir:          getHandlerFolderPath(group, route),
		filename:        filename + ".go",
		templateName:    "handlerTemplate",
		category:        category,
		templateFile:    handlerTemplateFile,
		builtinTemplate: handlerTemplate,
		data:            handleObj,
	})
}

func genHandlers(dir, rootPkg string, cfg *config.Config, api *spec.ApiSpec) error {
	for _, group := range api.Service.Groups {
		for _, route := range group.Routes {
			if err := genHandler(dir, rootPkg, cfg, group, route); err != nil {
				return err
			}
		}
	}

	return nil
}

func genHandlerImports(group spec.Group, route spec.Route, parentPkg string) string {
	var imports []string
	imports = append(imports, fmt.Sprintf("\"%s\"",
		pathx.JoinPackages(parentPkg, getLogicFolderPath(group, route))))
	imports = append(imports, fmt.Sprintf("\"%s\"", pathx.JoinPackages(parentPkg, contextDir)))
	if len(route.RequestTypeName()) > 0 {
		imports = append(imports, fmt.Sprintf("\"%s\"\n", pathx.JoinPackages(parentPkg, typesDir)))
	}

	currentVersion := version.GetGoctlVersion()
	// todo(anqiansong): This will be removed after a certain number of production versions of goctl (probably 5)
	if !version.IsVersionGreaterThan(currentVersion, "1.1.10") {
		imports = append(imports, fmt.Sprintf("\"%s/rest/httpx\"", vars.ProjectOpenSourceURL))
	}

	return strings.Join(imports, "\n\t")
}

func getHandlerBaseName(route spec.Route) (string, error) {
	handler := route.Handler
	handler = strings.TrimSpace(handler)
	handler = strings.TrimSuffix(handler, "handler")
	handler = strings.TrimSuffix(handler, "Handler")
	return handler, nil
}

func getHandlerFolderPath(group spec.Group, route spec.Route) string {
	folder := route.GetAnnotation(groupProperty)
	if len(folder) == 0 {
		folder = group.GetAnnotation(groupProperty)
		if len(folder) == 0 {
			return handlerDir
		}
	}

	folder = strings.TrimPrefix(folder, "/")
	folder = strings.TrimSuffix(folder, "/")
	return path.Join(handlerDir, folder)
}

func getHandlerName(route spec.Route) string {
	handler, err := getHandlerBaseName(route)
	if err != nil {
		panic(err)
	}

	return handler + "Handler"
}

func getLogicName(route spec.Route) string {
	handler, err := getHandlerBaseName(route)
	if err != nil {
		panic(err)
	}

	return handler + "Logic"
}<|MERGE_RESOLUTION|>--- conflicted
+++ resolved
@@ -17,62 +17,8 @@
 
 const defaultLogicPackage = "logic"
 
-<<<<<<< HEAD
-import (
-	"net/http"
-
-	{{.ImportPackages}}
-)
-
-func {{.HandlerName}}(ctx *svc.ServiceContext) http.HandlerFunc {
-	return func(w http.ResponseWriter, r *http.Request) {
-		{{if .HasRequest}}var req types.{{.RequestType}}
-		if err := httpx.Parse(r, &req); err != nil {
-			httpx.RespJsonError(w, err)
-			return
-		}{{end}}
-
-		l := logic.New{{.LogicType}}(r.Context(), ctx, r.Header)
-		{{if .HasResp}}resp, {{end}}err := l.{{.Call}}({{if .HasRequest}}req{{end}})
-		if err != nil {
-			httpx.RespJsonError(w, err)
-		} else {
-			httpx.RespJson(w, nil, resp, l.Code, l.Msg, l.Version)
-		}
-	}
-}
-`
-
-/*const handlerTemplate = `package handler
-
-import (
-	"net/http"
-
-	{{.ImportPackages}}
-)
-
-func {{.HandlerName}}(ctx *svc.ServiceContext) http.HandlerFunc {
-	return func(w http.ResponseWriter, r *http.Request) {
-		{{if .HasRequest}}var req types.{{.RequestType}}
-		if err := httpx.Parse(r, &req); err != nil {
-			httpx.Error(w, err)
-			return
-		}{{end}}
-
-		l := logic.New{{.LogicType}}(r.Context(), ctx)
-		{{if .HasResp}}resp, {{end}}err := l.{{.Call}}({{if .HasRequest}}req{{end}})
-		if err != nil {
-			httpx.Error(w, err)
-		} else {
-			{{if .HasResp}}httpx.OkJson(w, resp){{else}}httpx.Ok(w){{end}}
-		}
-	}
-}
-`*/
-=======
 //go:embed handler.tpl
 var handlerTemplate string
->>>>>>> 2c6b422f
 
 type handlerInfo struct {
 	PkgName        string
